/*
 * This file is part of the KubeVirt project
 *
 * Licensed under the Apache License, Version 2.0 (the "License");
 * you may not use this file except in compliance with the License.
 * You may obtain a copy of the License at
 *
 *     http://www.apache.org/licenses/LICENSE-2.0
 *
 * Unless required by applicable law or agreed to in writing, software
 * distributed under the License is distributed on an "AS IS" BASIS,
 * WITHOUT WARRANTIES OR CONDITIONS OF ANY KIND, either express or implied.
 * See the License for the specific language governing permissions and
 * limitations under the License.
 *
 * Copyright 2017, 2018 Red Hat, Inc.
 *
 */

package services

import (
	"encoding/json"
	"fmt"
	"path/filepath"
	"strconv"
	"strings"

	k8sv1 "k8s.io/api/core/v1"
	"k8s.io/apimachinery/pkg/api/resource"
	metav1 "k8s.io/apimachinery/pkg/apis/meta/v1"
	"k8s.io/client-go/tools/cache"

	networkv1 "github.com/k8snetworkplumbingwg/network-attachment-definition-client/pkg/apis/k8s.cni.cncf.io/v1"

	v1 "kubevirt.io/kubevirt/pkg/api/v1"
	"kubevirt.io/kubevirt/pkg/config"
	containerdisk "kubevirt.io/kubevirt/pkg/container-disk"
	"kubevirt.io/kubevirt/pkg/hooks"
	"kubevirt.io/kubevirt/pkg/kubecli"
	"kubevirt.io/kubevirt/pkg/log"
	"kubevirt.io/kubevirt/pkg/precond"
	"kubevirt.io/kubevirt/pkg/util"
	"kubevirt.io/kubevirt/pkg/util/hardware"
	"kubevirt.io/kubevirt/pkg/util/net/dns"
	"kubevirt.io/kubevirt/pkg/util/types"
	virtconfig "kubevirt.io/kubevirt/pkg/virt-config"
)

const configMapName = "kubevirt-config"
const UseEmulationKey = "debug.useEmulation"
const ImagePullPolicyKey = "dev.imagePullPolicy"
const LessPVCSpaceTolerationKey = "pvc-tolerate-less-space-up-to-percent"
const NodeSelectorsKey = "node-selectors"
const KvmDevice = "devices.kubevirt.io/kvm"
const TunDevice = "devices.kubevirt.io/tun"
const VhostNetDevice = "devices.kubevirt.io/vhost-net"

const MultusNetworksAnnotation = "k8s.v1.cni.cncf.io/networks"
const GenieNetworksAnnotation = "cni"

const CAP_NET_ADMIN = "NET_ADMIN"
const CAP_SYS_NICE = "SYS_NICE"

// LibvirtStartupDelay is added to custom liveness and readiness probes initial delay value.
// Libvirt needs roughly 10 seconds to start.
const LibvirtStartupDelay = 10

//These perfixes for node feature discovery, are used in a NodeSelector on the pod
//to match a VirtualMachineInstance CPU model(Family) and/or features to nodes that support them.
const NFD_CPU_MODEL_PREFIX = "feature.node.kubernetes.io/cpu-model-"
const NFD_CPU_FEATURE_PREFIX = "feature.node.kubernetes.io/cpu-feature-"

const MULTUS_RESOURCE_NAME_ANNOTATION = "k8s.v1.cni.cncf.io/resourceName"
const MULTUS_DEFAULT_NETWORK_CNI_ANNOTATION = "v1.multus-cni.io/default-network"

type TemplateService interface {
	RenderLaunchManifest(*v1.VirtualMachineInstance) (*k8sv1.Pod, error)
}

type templateService struct {
	launcherImage              string
	virtShareDir               string
	ephemeralDiskDir           string
	imagePullSecret            string
	configMapStore             cache.Store
	persistentVolumeClaimStore cache.Store
	virtClient                 kubecli.KubevirtClient
}

type PvcNotFoundError error

func getConfigMapEntry(store cache.Store, key string) (string, error) {

	namespace, err := util.GetNamespace()
	if err != nil {
		return "", err
	}

	if obj, exists, err := store.GetByKey(namespace + "/" + configMapName); err != nil {
		return "", err
	} else if !exists {
		return "", nil
	} else {
		return obj.(*k8sv1.ConfigMap).Data[key], nil
	}
}

func IsEmulationAllowed(store cache.Store) (useEmulation bool, err error) {
	var value string
	value, err = getConfigMapEntry(store, UseEmulationKey)
	if strings.ToLower(value) == "true" {
		useEmulation = true
	}
	return
}

func GetImagePullPolicy(store cache.Store) (policy k8sv1.PullPolicy, err error) {
	var value string
	if value, err = getConfigMapEntry(store, ImagePullPolicyKey); err != nil || value == "" {
		policy = k8sv1.PullIfNotPresent // Default if not specified
	} else {
		switch value {
		case "Always":
			policy = k8sv1.PullAlways
		case "Never":
			policy = k8sv1.PullNever
		case "IfNotPresent":
			policy = k8sv1.PullIfNotPresent
		default:
			err = fmt.Errorf("Invalid ImagePullPolicy in ConfigMap: %s", value)
		}
	}
	return
}

func GetlessPVCSpaceToleration(store cache.Store) (toleration int, err error) {
	var value string
	if value, err = getConfigMapEntry(store, LessPVCSpaceTolerationKey); err != nil || value == "" {
		toleration = 10 // Default if not specified
	} else {
		toleration, err = strconv.Atoi(value)
		if err != nil || toleration < 0 || toleration > 100 {
			err = fmt.Errorf("Invalid lessPVCSpaceToleration in ConfigMap: %s", value)
			return
		}
	}
	return
}

func getNodeSelectors(store cache.Store) (nodeSelectors map[string]string, err error) {
	var value string
	nodeSelectors = make(map[string]string)

	if value, err = getConfigMapEntry(store, NodeSelectorsKey); err != nil || value == "" {
		return
	}
	for _, s := range strings.Split(strings.TrimSpace(value), "\n") {
		v := strings.Split(s, "=")
		if len(v) != 2 {
			return nil, fmt.Errorf("Invalid node selector: %s", s)
		}
		nodeSelectors[v[0]] = v[1]
	}
	return
}

func isSRIOVVmi(vmi *v1.VirtualMachineInstance) bool {
	for _, iface := range vmi.Spec.Domain.Devices.Interfaces {
		if iface.SRIOV != nil {
			return true
		}
	}
	return false
}

func IsCPUNodeDiscoveryEnabled(store cache.Store) bool {
	if value, err := getConfigMapEntry(store, virtconfig.FeatureGatesKey); err != nil {
		return false
	} else if strings.Contains(value, virtconfig.CPUNodeDiscoveryGate) {
		return true
	}
	return false
}

func CPUModelLabelFromCPUModel(vmi *v1.VirtualMachineInstance) (label string, err error) {
	if vmi.Spec.Domain.CPU == nil || vmi.Spec.Domain.CPU.Model == "" {
		err = fmt.Errorf("Cannot create CPU Model label, vmi spec is mising CPU model")
		return
	}
	label = NFD_CPU_MODEL_PREFIX + vmi.Spec.Domain.CPU.Model
	return
}

func CPUFeatureLabelsFromCPUFeatures(vmi *v1.VirtualMachineInstance) []string {
	var labels []string
	if vmi.Spec.Domain.CPU != nil && vmi.Spec.Domain.CPU.Features != nil {
		for _, feature := range vmi.Spec.Domain.CPU.Features {
			if feature.Policy == "" || feature.Policy == "require" {
				labels = append(labels, NFD_CPU_FEATURE_PREFIX+feature.Name)
			}
		}
	}
	return labels
}

func SetNodeAffinityForForbiddenFeaturePolicy(vmi *v1.VirtualMachineInstance, pod *k8sv1.Pod) {

	if vmi.Spec.Domain.CPU == nil || vmi.Spec.Domain.CPU.Features == nil {
		return
	}

	for _, feature := range vmi.Spec.Domain.CPU.Features {
		if feature.Policy == "forbid" {

			requirement := k8sv1.NodeSelectorRequirement{
				Key:      NFD_CPU_FEATURE_PREFIX + feature.Name,
				Operator: k8sv1.NodeSelectorOpDoesNotExist,
			}
			term := k8sv1.NodeSelectorTerm{
				MatchExpressions: []k8sv1.NodeSelectorRequirement{requirement}}

			nodeAffinity := &k8sv1.NodeAffinity{
				RequiredDuringSchedulingIgnoredDuringExecution: &k8sv1.NodeSelector{
					NodeSelectorTerms: []k8sv1.NodeSelectorTerm{term},
				},
			}

			if pod.Spec.Affinity != nil && pod.Spec.Affinity.NodeAffinity != nil {
				if pod.Spec.Affinity.NodeAffinity.RequiredDuringSchedulingIgnoredDuringExecution != nil {
					terms := pod.Spec.Affinity.NodeAffinity.RequiredDuringSchedulingIgnoredDuringExecution.NodeSelectorTerms
					// Since NodeSelectorTerms are ORed , the anti affinity requirement will be added to each term.
					for i, selectorTerm := range terms {
						pod.Spec.Affinity.NodeAffinity.
							RequiredDuringSchedulingIgnoredDuringExecution.
							NodeSelectorTerms[i].MatchExpressions = append(selectorTerm.MatchExpressions, requirement)
					}
				} else {
					pod.Spec.Affinity.NodeAffinity.RequiredDuringSchedulingIgnoredDuringExecution = &k8sv1.NodeSelector{
						NodeSelectorTerms: []k8sv1.NodeSelectorTerm{term},
					}
				}

			} else if pod.Spec.Affinity != nil {
				pod.Spec.Affinity.NodeAffinity = nodeAffinity
			} else {
				pod.Spec.Affinity = &k8sv1.Affinity{
					NodeAffinity: nodeAffinity,
				}

			}
		}
	}
}

// Request a resource by name. This function bumps the number of resources,
// both its limits and requests attributes.
//
// If we were operating with a regular resource (CPU, memory, network
// bandwidth), we would need to take care of QoS. For example,
// https://kubernetes.io/docs/tasks/configure-pod-container/quality-service-pod/#create-a-pod-that-gets-assigned-a-qos-class-of-guaranteed
// explains that when Limits are set but Requests are not then scheduler
// assumes that Requests are the same as Limits for a particular resource.
//
// But this function is not called for this standard resources but for
// resources managed by device plugins. The device plugin design document says
// the following on the matter:
// https://github.com/kubernetes/community/blob/master/contributors/design-proposals/resource-management/device-plugin.md#end-user-story
//
// ```
// Devices can be selected using the same process as for OIRs in the pod spec.
// Devices have no impact on QOS. However, for the alpha, we expect the request
// to have limits == requests.
// ```
//
// Which suggests that, for resources managed by device plugins, 1) limits
// should be equal to requests; and 2) QoS rules do not apply.
//
// Hence we don't copy Limits value to Requests if the latter is missing.
func requestResource(resources *k8sv1.ResourceRequirements, resourceName string) {
	name := k8sv1.ResourceName(resourceName)

	// assume resources are countable, singular, and cannot be divided
	unitQuantity := *resource.NewQuantity(1, resource.DecimalSI)

	// Fill in limits
	val, ok := resources.Limits[name]
	if ok {
		val.Add(unitQuantity)
		resources.Limits[name] = val
	} else {
		resources.Limits[name] = unitQuantity
	}

	// Fill in requests
	val, ok = resources.Requests[name]
	if ok {
		val.Add(unitQuantity)
		resources.Requests[name] = val
	} else {
		resources.Requests[name] = unitQuantity
	}
}

func (t *templateService) RenderLaunchManifest(vmi *v1.VirtualMachineInstance) (*k8sv1.Pod, error) {
	precond.MustNotBeNil(vmi)
	domain := precond.MustNotBeEmpty(vmi.GetObjectMeta().GetName())
	namespace := precond.MustNotBeEmpty(vmi.GetObjectMeta().GetNamespace())
	nodeSelector := map[string]string{}

	initialDelaySeconds := 2
	timeoutSeconds := 5
	periodSeconds := 2
	successThreshold := 1
	failureThreshold := 5

	var volumes []k8sv1.Volume
	var volumeDevices []k8sv1.VolumeDevice
	var userId int64 = 0
	// Privileged mode is disabled by default.
	var privileged bool = false
	var volumeMounts []k8sv1.VolumeMount
	var imagePullSecrets []k8sv1.LocalObjectReference

	gracePeriodSeconds := v1.DefaultGracePeriodSeconds
	if vmi.Spec.TerminationGracePeriodSeconds != nil {
		gracePeriodSeconds = *vmi.Spec.TerminationGracePeriodSeconds
	}

	volumeMounts = append(volumeMounts, k8sv1.VolumeMount{
		Name:      "ephemeral-disks",
		MountPath: t.ephemeralDiskDir,
	})

	volumeMounts = append(volumeMounts, k8sv1.VolumeMount{
		Name:      "virt-share-dir",
		MountPath: t.virtShareDir,
	})

	volumeMounts = append(volumeMounts, k8sv1.VolumeMount{
		Name:      "libvirt-runtime",
		MountPath: "/var/run/libvirt",
	})

	if isSRIOVVmi(vmi) {
		// libvirt needs this volume to unbind the device from kernel
		// driver, and register it with vfio userspace driver
		volumeMounts = append(volumeMounts, k8sv1.VolumeMount{
			Name:      "pci-bus",
			MountPath: "/sys/bus/pci/",
		})
		volumes = append(volumes, k8sv1.Volume{
			Name: "pci-bus",
			VolumeSource: k8sv1.VolumeSource{
				HostPath: &k8sv1.HostPathVolumeSource{
					Path: "/sys/bus/pci/",
				},
			},
		})

		// libvirt needs this volume to determine iommu group assigned
		// to the device
		volumeMounts = append(volumeMounts, k8sv1.VolumeMount{
			Name:      "pci-devices",
			MountPath: "/sys/devices/",
		})
		volumes = append(volumes, k8sv1.Volume{
			Name: "pci-devices",
			VolumeSource: k8sv1.VolumeSource{
				HostPath: &k8sv1.HostPathVolumeSource{
					Path: "/sys/devices/",
				},
			},
		})

		// libvirt uses vfio-pci to pass host devices through
		volumeMounts = append(volumeMounts, k8sv1.VolumeMount{
			Name:      "dev-vfio",
			MountPath: "/dev/vfio/",
		})
		volumes = append(volumes, k8sv1.Volume{
			Name: "dev-vfio",
			VolumeSource: k8sv1.VolumeSource{
				HostPath: &k8sv1.HostPathVolumeSource{
					Path: "/dev/vfio/",
				},
			},
		})

		// todo: revisit when SR-IOV DP registers /dev/vfio/NN with pod
		// device group:
		// https://github.com/intel/sriov-network-device-plugin/pull/26
		//
		// Run virt-launcher compute container privileged to allow qemu
		// to open /dev/vfio/NN for PCI passthrough
		privileged = true
	}

	serviceAccountName := ""

	for _, volume := range vmi.Spec.Volumes {
		volumeMount := k8sv1.VolumeMount{
			Name:      volume.Name,
			MountPath: filepath.Join("/var/run/kubevirt-private", "vmi-disks", volume.Name),
		}
		if volume.PersistentVolumeClaim != nil {
			logger := log.DefaultLogger()
			claimName := volume.PersistentVolumeClaim.ClaimName
			_, exists, isBlock, err := types.IsPVCBlockFromStore(t.persistentVolumeClaimStore, namespace, claimName)
			if err != nil {
				logger.Errorf("error getting PVC: %v", claimName)
				return nil, err
			} else if !exists {
				logger.Errorf("didn't find PVC %v", claimName)
				return nil, PvcNotFoundError(fmt.Errorf("didn't find PVC %v", claimName))
			} else if isBlock {
				devicePath := filepath.Join(string(filepath.Separator), "dev", volume.Name)
				device := k8sv1.VolumeDevice{
					Name:       volume.Name,
					DevicePath: devicePath,
				}
				volumeDevices = append(volumeDevices, device)
			} else {
				volumeMounts = append(volumeMounts, volumeMount)
			}
			volumes = append(volumes, k8sv1.Volume{
				Name: volume.Name,
				VolumeSource: k8sv1.VolumeSource{
					PersistentVolumeClaim: volume.PersistentVolumeClaim,
				},
			})
		}
		if volume.Ephemeral != nil {
			volumeMounts = append(volumeMounts, volumeMount)
			volumes = append(volumes, k8sv1.Volume{
				Name: volume.Name,
				VolumeSource: k8sv1.VolumeSource{
					PersistentVolumeClaim: volume.Ephemeral.PersistentVolumeClaim,
				},
			})
		}
		if volume.ContainerDisk != nil && volume.ContainerDisk.ImagePullSecret != "" {
			imagePullSecrets = appendUniqueImagePullSecret(imagePullSecrets, k8sv1.LocalObjectReference{
				Name: volume.ContainerDisk.ImagePullSecret,
			})
		}
		if volume.HostDisk != nil {
			var hostPathType k8sv1.HostPathType

			switch hostType := volume.HostDisk.Type; hostType {
			case v1.HostDiskExists:
				hostPathType = k8sv1.HostPathDirectory
			case v1.HostDiskExistsOrCreate:
				hostPathType = k8sv1.HostPathDirectoryOrCreate
			}

			volumeMounts = append(volumeMounts, k8sv1.VolumeMount{
				Name:      volume.Name,
				MountPath: filepath.Dir(volume.HostDisk.Path),
			})
			volumes = append(volumes, k8sv1.Volume{
				Name: volume.Name,
				VolumeSource: k8sv1.VolumeSource{
					HostPath: &k8sv1.HostPathVolumeSource{
						Path: filepath.Dir(volume.HostDisk.Path),
						Type: &hostPathType,
					},
				},
			})
		}
		if volume.DataVolume != nil {
			volumeMounts = append(volumeMounts, volumeMount)
			volumes = append(volumes, k8sv1.Volume{
				Name: volume.Name,
				VolumeSource: k8sv1.VolumeSource{
					PersistentVolumeClaim: &k8sv1.PersistentVolumeClaimVolumeSource{
						ClaimName: volume.DataVolume.Name,
					},
				},
			})
		}
		if volume.ConfigMap != nil {
			// attach a ConfigMap to the pod
			volumeMounts = append(volumeMounts, k8sv1.VolumeMount{
				Name:      volume.Name,
				MountPath: filepath.Join(config.ConfigMapSourceDir, volume.Name),
				ReadOnly:  true,
			})
			volumes = append(volumes, k8sv1.Volume{
				Name: volume.Name,
				VolumeSource: k8sv1.VolumeSource{
					ConfigMap: &k8sv1.ConfigMapVolumeSource{
						LocalObjectReference: volume.ConfigMap.LocalObjectReference,
						Optional:             volume.ConfigMap.Optional,
					},
				},
			})
		}

		if volume.Secret != nil {
			// attach a Secret to the pod
			volumeMounts = append(volumeMounts, k8sv1.VolumeMount{
				Name:      volume.Name,
				MountPath: filepath.Join(config.SecretSourceDir, volume.Name),
				ReadOnly:  true,
			})
			volumes = append(volumes, k8sv1.Volume{
				Name: volume.Name,
				VolumeSource: k8sv1.VolumeSource{
					Secret: &k8sv1.SecretVolumeSource{
						SecretName: volume.Secret.SecretName,
						Optional:   volume.Secret.Optional,
					},
				},
			})
		}

		if volume.ServiceAccount != nil {
			serviceAccountName = volume.ServiceAccount.ServiceAccountName
		}
	}

	if t.imagePullSecret != "" {
		imagePullSecrets = appendUniqueImagePullSecret(imagePullSecrets, k8sv1.LocalObjectReference{
			Name: t.imagePullSecret,
		})
	}

	// Pad the virt-launcher grace period.
	// Ideally we want virt-handler to handle tearing down
	// the vmi without virt-launcher's termination forcing
	// the vmi down.
	gracePeriodSeconds = gracePeriodSeconds + int64(15)
	gracePeriodKillAfter := gracePeriodSeconds + int64(15)

	// Get memory overhead
	memoryOverhead := getMemoryOverhead(vmi.Spec.Domain)

	// Consider CPU and memory requests and limits for pod scheduling
	resources := k8sv1.ResourceRequirements{}
	vmiResources := vmi.Spec.Domain.Resources

	resources.Requests = make(k8sv1.ResourceList)
	resources.Limits = make(k8sv1.ResourceList)

	// Copy vmi resources requests to a container
	for key, value := range vmiResources.Requests {
		resources.Requests[key] = value
	}

	// Copy vmi resources limits to a container
	for key, value := range vmiResources.Limits {
		resources.Limits[key] = value
	}

	// Consider hugepages resource for pod scheduling
	if vmi.Spec.Domain.Memory != nil && vmi.Spec.Domain.Memory.Hugepages != nil {
		hugepageType := k8sv1.ResourceName(k8sv1.ResourceHugePagesPrefix + vmi.Spec.Domain.Memory.Hugepages.PageSize)
		resources.Requests[hugepageType] = resources.Requests[k8sv1.ResourceMemory]
		resources.Limits[hugepageType] = resources.Requests[k8sv1.ResourceMemory]

		// Configure hugepages mount on a pod
		volumeMounts = append(volumeMounts, k8sv1.VolumeMount{
			Name:      "hugepages",
			MountPath: filepath.Join("/dev/hugepages"),
		})
		volumes = append(volumes, k8sv1.Volume{
			Name: "hugepages",
			VolumeSource: k8sv1.VolumeSource{
				EmptyDir: &k8sv1.EmptyDirVolumeSource{
					Medium: k8sv1.StorageMediumHugePages,
				},
			},
		})

		// Set requested memory equals to overhead memory
		resources.Requests[k8sv1.ResourceMemory] = *memoryOverhead
		if _, ok := resources.Limits[k8sv1.ResourceMemory]; ok {
			resources.Limits[k8sv1.ResourceMemory] = *memoryOverhead
		}
	} else {
		// Add overhead memory
		memoryRequest := resources.Requests[k8sv1.ResourceMemory]
		if !vmi.Spec.Domain.Resources.OvercommitGuestOverhead {
			memoryRequest.Add(*memoryOverhead)
		}
		resources.Requests[k8sv1.ResourceMemory] = memoryRequest

		if memoryLimit, ok := resources.Limits[k8sv1.ResourceMemory]; ok {
			memoryLimit.Add(*memoryOverhead)
			resources.Limits[k8sv1.ResourceMemory] = memoryLimit
		}
	}

	// Read requested hookSidecars from VMI meta
	requestedHookSidecarList, err := hooks.UnmarshalHookSidecarList(vmi)
	if err != nil {
		return nil, err
	}

	if len(requestedHookSidecarList) != 0 {
		volumes = append(volumes, k8sv1.Volume{
			Name: "hook-sidecar-sockets",
			VolumeSource: k8sv1.VolumeSource{
				EmptyDir: &k8sv1.EmptyDirVolumeSource{},
			},
		})
		volumeMounts = append(volumeMounts, k8sv1.VolumeMount{
			Name:      "hook-sidecar-sockets",
			MountPath: hooks.HookSocketsSharedDirectory,
		})
	}

	// Handle CPU pinning
	if vmi.IsCPUDedicated() {
		// schedule only on nodes with a running cpu manager
		nodeSelector[v1.CPUManager] = "true"

		vcpus := hardware.GetNumberOfVCPUs(vmi.Spec.Domain.CPU)

		if vcpus != 0 {
			resources.Limits[k8sv1.ResourceCPU] = *resource.NewQuantity(vcpus, resource.BinarySI)
		} else {
			if cpuLimit, ok := resources.Limits[k8sv1.ResourceCPU]; ok {
				resources.Requests[k8sv1.ResourceCPU] = cpuLimit
			} else if cpuRequest, ok := resources.Requests[k8sv1.ResourceCPU]; ok {
				resources.Limits[k8sv1.ResourceCPU] = cpuRequest
			}
		}
		resources.Limits[k8sv1.ResourceMemory] = *resources.Requests.Memory()
	}

	lessPVCSpaceToleration, err := GetlessPVCSpaceToleration(t.configMapStore)
	if err != nil {
		return nil, err
	}

	command := []string{"/usr/bin/virt-launcher",
		"--qemu-timeout", "5m",
		"--name", domain,
		"--uid", string(vmi.UID),
		"--namespace", namespace,
		"--kubevirt-share-dir", t.virtShareDir,
		"--ephemeral-disk-dir", t.ephemeralDiskDir,
		"--readiness-file", "/var/run/kubevirt-infra/healthy",
		"--grace-period-seconds", strconv.Itoa(int(gracePeriodSeconds)),
		"--hook-sidecars", strconv.Itoa(len(requestedHookSidecarList)),
		"--less-pvc-space-toleration", strconv.Itoa(lessPVCSpaceToleration),
	}

	useEmulation, err := IsEmulationAllowed(t.configMapStore)
	if err != nil {
		return nil, err
	}

	imagePullPolicy, err := GetImagePullPolicy(t.configMapStore)
	if err != nil {
		return nil, err
	}

	if resources.Limits == nil {
		resources.Limits = make(k8sv1.ResourceList)
	}

	extraResources := getRequiredResources(vmi, useEmulation)
	for key, val := range extraResources {
		resources.Limits[key] = val
	}

	if useEmulation {
		command = append(command, "--use-emulation")
	} else {
		resources.Limits[KvmDevice] = resource.MustParse("1")
	}

	// Add ports from interfaces to the pod manifest
	ports := getPortsFromVMI(vmi)

	capabilities := getRequiredCapabilities(vmi)

	volumeMounts = append(volumeMounts, k8sv1.VolumeMount{
		Name:      "infra-ready-mount",
		MountPath: "/var/run/kubevirt-infra",
	})

	defaultReadinessProbe := &k8sv1.Probe{
		Handler: k8sv1.Handler{
			Exec: &k8sv1.ExecAction{
				Command: []string{
					"cat",
					"/var/run/kubevirt-infra/healthy",
				},
			},
		},
		InitialDelaySeconds: int32(initialDelaySeconds),
		PeriodSeconds:       int32(periodSeconds),
		TimeoutSeconds:      int32(timeoutSeconds),
		SuccessThreshold:    int32(successThreshold),
		FailureThreshold:    int32(failureThreshold),
	}

	volumes = append(volumes, k8sv1.Volume{Name: "infra-ready-mount", VolumeSource: k8sv1.VolumeSource{EmptyDir: &k8sv1.EmptyDirVolumeSource{}}})

	containers := containerdisk.GenerateContainers(vmi, "ephemeral-disks", t.ephemeralDiskDir)

	networkToResourceMap, err := getNetworkToResourceMap(t.virtClient, vmi)
	if err != nil {
		return nil, err
	}

	// Register resource requests and limits corresponding to attached multus networks.
	// TODO(ihar) remove when we adopt Multus mutating webhook that handles the job.
	for _, resourceName := range networkToResourceMap {
		if resourceName != "" {
			requestResource(&resources, resourceName)
		}
	}

	// VirtualMachineInstance target container
	container := k8sv1.Container{
		Name:            "compute",
		Image:           t.launcherImage,
		ImagePullPolicy: imagePullPolicy,
		SecurityContext: &k8sv1.SecurityContext{
			RunAsUser:  &userId,
			Privileged: &privileged,
			Capabilities: &k8sv1.Capabilities{
				Add: capabilities,
			},
		},
		Command:        command,
		VolumeDevices:  volumeDevices,
		VolumeMounts:   volumeMounts,
		Resources:      resources,
		Ports:          ports,
		ReadinessProbe: defaultReadinessProbe,
	}

	if vmi.Spec.ReadinessProbe != nil {
		container.ReadinessProbe = copyProbe(vmi.Spec.ReadinessProbe)
		container.ReadinessProbe.InitialDelaySeconds = container.ReadinessProbe.InitialDelaySeconds + LibvirtStartupDelay
	}

	if vmi.Spec.LivenessProbe != nil {
		container.LivenessProbe = copyProbe(vmi.Spec.LivenessProbe)
		container.LivenessProbe.InitialDelaySeconds = container.LivenessProbe.InitialDelaySeconds + LibvirtStartupDelay
	}

	for networkName, resourceName := range networkToResourceMap {
		varName := fmt.Sprintf("KUBEVIRT_RESOURCE_NAME_%s", networkName)
		container.Env = append(container.Env, k8sv1.EnvVar{Name: varName, Value: resourceName})
	}

	containers = append(containers, container)

	volumes = append(volumes, k8sv1.Volume{
		Name: "virt-share-dir",
		VolumeSource: k8sv1.VolumeSource{
			HostPath: &k8sv1.HostPathVolumeSource{
				Path: t.virtShareDir,
			},
		},
	})
	volumes = append(volumes, k8sv1.Volume{
		Name: "libvirt-runtime",
		VolumeSource: k8sv1.VolumeSource{
			EmptyDir: &k8sv1.EmptyDirVolumeSource{},
		},
	})
	volumes = append(volumes, k8sv1.Volume{
		Name: "ephemeral-disks",
		VolumeSource: k8sv1.VolumeSource{
			EmptyDir: &k8sv1.EmptyDirVolumeSource{},
		},
	})

	for k, v := range vmi.Spec.NodeSelector {
		nodeSelector[k] = v

	}
	if IsCPUNodeDiscoveryEnabled(t.configMapStore) {
		if cpuModelLabel, err := CPUModelLabelFromCPUModel(vmi); err == nil {
			if vmi.Spec.Domain.CPU.Model != v1.CPUModeHostModel && vmi.Spec.Domain.CPU.Model != v1.CPUModeHostPassthrough {
				nodeSelector[cpuModelLabel] = "true"
			}
		}
		for _, cpuFeatureLable := range CPUFeatureLabelsFromCPUFeatures(vmi) {
			nodeSelector[cpuFeatureLable] = "true"
		}
	}

	nodeSelector[v1.NodeSchedulable] = "true"
	nodeSelectors, err := getNodeSelectors(t.configMapStore)
	if err != nil {
		return nil, err
	}
	for k, v := range nodeSelectors {
		nodeSelector[k] = v
	}

	podLabels := map[string]string{}

	for k, v := range vmi.Labels {
		podLabels[k] = v
	}
	podLabels[v1.AppLabel] = "virt-launcher"
	podLabels[v1.CreatedByLabel] = string(vmi.UID)

	for i, requestedHookSidecar := range requestedHookSidecarList {
		resources := k8sv1.ResourceRequirements{}
		// add default cpu and memory limits to enable cpu pinning if requested
		// TODO(vladikr): make the hookSidecar express resources
		if vmi.IsCPUDedicated() {
			resources.Limits = make(k8sv1.ResourceList)
			resources.Limits[k8sv1.ResourceCPU] = resource.MustParse("200m")
			resources.Limits[k8sv1.ResourceMemory] = resource.MustParse("64M")
		}
		containers = append(containers, k8sv1.Container{
			Name:            fmt.Sprintf("hook-sidecar-%d", i),
			Image:           requestedHookSidecar.Image,
			ImagePullPolicy: requestedHookSidecar.ImagePullPolicy,
			Resources:       resources,
			VolumeMounts: []k8sv1.VolumeMount{
				k8sv1.VolumeMount{
					Name:      "hook-sidecar-sockets",
					MountPath: hooks.HookSocketsSharedDirectory,
				},
			},
		})
	}

	// XXX: reduce test time. Adding one more container delays the start.
	// First stdci has issues with that and second we don't want to increase the startup time even more.
	// At the end the infra container needs to be always there, to allow better default readiness checks.
	if vmi.Spec.ReadinessProbe != nil {
		// Infra-ready container
		readyContainer := k8sv1.Container{
			Name:            "kubevirt-infra",
			Image:           t.launcherImage,
			ImagePullPolicy: imagePullPolicy,
			SecurityContext: &k8sv1.SecurityContext{
				RunAsUser: &userId,
			},
			Resources: k8sv1.ResourceRequirements{
				Limits: map[k8sv1.ResourceName]resource.Quantity{
					k8sv1.ResourceCPU:    resource.MustParse("1m"),
					k8sv1.ResourceMemory: resource.MustParse("5Mi"),
				},
			},
			Command:        []string{"/usr/bin/tail", "-f", "/dev/null"},
			VolumeDevices:  volumeDevices,
			VolumeMounts:   volumeMounts,
			ReadinessProbe: defaultReadinessProbe,
		}
		containers = append(containers, readyContainer)
	}

	hostName := dns.SanitizeHostname(vmi)

	annotationsList := map[string]string{
		v1.DomainAnnotation: domain,
	}

	cniAnnotations, err := getCniAnnotations(vmi)
	if err != nil {
		return nil, err
	}
	for k, v := range cniAnnotations {
		annotationsList[k] = v
	}

	for _, network := range vmi.Spec.Networks {
		if network.Multus != nil && network.Multus.Default {
			annotationsList[MULTUS_DEFAULT_NETWORK_CNI_ANNOTATION] = network.Multus.NetworkName
		}
	}

	// TODO use constants for podLabels
	pod := k8sv1.Pod{
		ObjectMeta: metav1.ObjectMeta{
			GenerateName: "virt-launcher-" + domain + "-",
			Labels:       podLabels,
			Annotations:  annotationsList,
			OwnerReferences: []metav1.OwnerReference{
				*metav1.NewControllerRef(vmi, v1.VirtualMachineInstanceGroupVersionKind),
			},
		},
		Spec: k8sv1.PodSpec{
			Hostname:  hostName,
			Subdomain: vmi.Spec.Subdomain,
			SecurityContext: &k8sv1.PodSecurityContext{
				RunAsUser: &userId,
				SELinuxOptions: &k8sv1.SELinuxOptions{
					Type: "spc_t",
				},
			},
			TerminationGracePeriodSeconds: &gracePeriodKillAfter,
			RestartPolicy:                 k8sv1.RestartPolicyNever,
			Containers:                    containers,
			NodeSelector:                  nodeSelector,
			Volumes:                       volumes,
			ImagePullSecrets:              imagePullSecrets,
			DNSConfig:                     vmi.Spec.DNSConfig,
			DNSPolicy:                     vmi.Spec.DNSPolicy,
		},
	}

	if vmi.Spec.Affinity != nil {
		pod.Spec.Affinity = vmi.Spec.Affinity.DeepCopy()
	}

	if IsCPUNodeDiscoveryEnabled(t.configMapStore) {
		SetNodeAffinityForForbiddenFeaturePolicy(vmi, &pod)
	}

	if vmi.Spec.Tolerations != nil {
		pod.Spec.Tolerations = []k8sv1.Toleration{}
		for _, v := range vmi.Spec.Tolerations {
			pod.Spec.Tolerations = append(pod.Spec.Tolerations, v)
		}
	}

	if len(serviceAccountName) > 0 {
		pod.Spec.ServiceAccountName = serviceAccountName
		automount := true
		pod.Spec.AutomountServiceAccountToken = &automount
	} else {
		automount := false
		pod.Spec.AutomountServiceAccountToken = &automount
	}

	return &pod, nil
}

func getRequiredCapabilities(vmi *v1.VirtualMachineInstance) []k8sv1.Capability {
	res := []k8sv1.Capability{}
	if (len(vmi.Spec.Domain.Devices.Interfaces) > 0) ||
		(vmi.Spec.Domain.Devices.AutoattachPodInterface == nil) ||
		(*vmi.Spec.Domain.Devices.AutoattachPodInterface == true) {
		res = append(res, CAP_NET_ADMIN)
	}
	// add a CAP_SYS_NICE capability to allow setting cpu affinity
	res = append(res, CAP_SYS_NICE)
	return res
}

func getRequiredResources(vmi *v1.VirtualMachineInstance, useEmulation bool) k8sv1.ResourceList {
	res := k8sv1.ResourceList{}
	if (len(vmi.Spec.Domain.Devices.Interfaces) > 0) ||
		(vmi.Spec.Domain.Devices.AutoattachPodInterface == nil) ||
		(*vmi.Spec.Domain.Devices.AutoattachPodInterface == true) {
		res[TunDevice] = resource.MustParse("1")
	}
	for _, iface := range vmi.Spec.Domain.Devices.Interfaces {
		if !useEmulation && (iface.Model == "" || iface.Model == "virtio") {
			// Note that about network interface, useEmulation does not make
			// any difference on eventual Domain xml, but uniformly making
			// /dev/vhost-net unavailable and libvirt implicitly fallback
			// to use QEMU userland NIC emulation.
			res[VhostNetDevice] = resource.MustParse("1")
		}
	}
	return res
}

func appendUniqueImagePullSecret(secrets []k8sv1.LocalObjectReference, newsecret k8sv1.LocalObjectReference) []k8sv1.LocalObjectReference {
	for _, oldsecret := range secrets {
		if oldsecret == newsecret {
			return secrets
		}
	}
	return append(secrets, newsecret)
}

// getMemoryOverhead computes the estimation of total
// memory needed for the domain to operate properly.
// This includes the memory needed for the guest and memory
// for Qemu and OS overhead.
//
// The return value is overhead memory quantity
//
// Note: This is the best estimation we were able to come up with
//       and is still not 100% accurate
func getMemoryOverhead(domain v1.DomainSpec) *resource.Quantity {
	vmiMemoryReq := domain.Resources.Requests.Memory()

	overhead := resource.NewScaledQuantity(0, resource.Kilo)

	// Add the memory needed for pagetables (one bit for every 512b of RAM size)
	pagetableMemory := resource.NewScaledQuantity(vmiMemoryReq.ScaledValue(resource.Kilo), resource.Kilo)
	pagetableMemory.Set(pagetableMemory.Value() / 512)
	overhead.Add(*pagetableMemory)

	// Add fixed overhead for shared libraries and such
	// TODO account for the overhead of kubevirt components running in the pod
	overhead.Add(resource.MustParse("128M"))

	// Add CPU table overhead (8 MiB per vCPU and 8 MiB per IO thread)
	// overhead per vcpu in MiB
	coresMemory := uint32(8)
	if domain.CPU != nil {
		coresMemory *= domain.CPU.Cores
	}
	overhead.Add(resource.MustParse(strconv.Itoa(int(coresMemory)) + "Mi"))

	// static overhead for IOThread
	overhead.Add(resource.MustParse("8Mi"))

	// Add video RAM overhead
	if domain.Devices.AutoattachGraphicsDevice == nil || *domain.Devices.AutoattachGraphicsDevice == true {
		overhead.Add(resource.MustParse("16Mi"))
	}

	return overhead
}

func getPortsFromVMI(vmi *v1.VirtualMachineInstance) []k8sv1.ContainerPort {
	ports := make([]k8sv1.ContainerPort, 0)

	for _, iface := range vmi.Spec.Domain.Devices.Interfaces {
		if iface.Ports != nil {
			for _, port := range iface.Ports {
				if port.Protocol == "" {
					port.Protocol = "TCP"
				}

				ports = append(ports, k8sv1.ContainerPort{Protocol: k8sv1.Protocol(port.Protocol), Name: port.Name, ContainerPort: port.Port})
			}
		}
	}

	if len(ports) == 0 {
		return nil
	}

	return ports
}

func getResourceNameForNetwork(network *networkv1.NetworkAttachmentDefinition) string {
	resourceName, ok := network.Annotations[MULTUS_RESOURCE_NAME_ANNOTATION]
	if ok {
		return resourceName
	}
	return "" // meaning the network is not served by resources
}

func getNamespaceAndNetworkName(vmi *v1.VirtualMachineInstance, fullNetworkName string) (namespace string, networkName string) {
	if strings.Contains(fullNetworkName, "/") {
		res := strings.SplitN(fullNetworkName, "/", 2)
		namespace, networkName = res[0], res[1]
	} else {
		namespace = precond.MustNotBeEmpty(vmi.GetObjectMeta().GetNamespace())
		networkName = fullNetworkName
	}
	return
}

func getNetworkToResourceMap(virtClient kubecli.KubevirtClient, vmi *v1.VirtualMachineInstance) (networkToResourceMap map[string]string, err error) {
	networkToResourceMap = make(map[string]string)
	for _, network := range vmi.Spec.Networks {
		if network.Multus != nil {
			namespace, networkName := getNamespaceAndNetworkName(vmi, network.Multus.NetworkName)
			crd, err := virtClient.NetworkClient().K8sCniCncfIo().NetworkAttachmentDefinitions(namespace).Get(networkName, metav1.GetOptions{})
			if err != nil {
				return map[string]string{}, fmt.Errorf("Failed to locate network attachment definition %s/%s", namespace, networkName)
			}
			networkToResourceMap[network.Name] = getResourceNameForNetwork(crd)
		}
	}
	return
}

func getCniAnnotations(vmi *v1.VirtualMachineInstance) (cniAnnotations map[string]string, err error) {
	ifaceList := make([]string, 0)
	ifaceListMap := make([]map[string]string, 0)
	cniAnnotations = make(map[string]string, 0)

	next_idx := 0
	for _, network := range vmi.Spec.Networks {
		// Set the type for the first network. All other networks must have same type.
		if network.Multus != nil {
<<<<<<< HEAD
			if network.Multus.Default {
				continue
			}
			ifaceList = append(ifaceList, network.Multus.NetworkName)
			if cniAnnotation == "" {
				cniAnnotation = "k8s.v1.cni.cncf.io/networks"
=======
			namespace, networkName := getNamespaceAndNetworkName(vmi, network.Multus.NetworkName)
			ifaceMap := map[string]string{
				"name":      networkName,
				"namespace": namespace,
				"interface": fmt.Sprintf("net%d", next_idx+1),
>>>>>>> 70c9b09c
			}
			next_idx = next_idx + 1
			ifaceListMap = append(ifaceListMap, ifaceMap)
		} else if network.Genie != nil {
			// We have to handle Genie separately because it doesn't support JSON format.
			ifaceList = append(ifaceList, network.Genie.NetworkName)
		}
	}
	if len(ifaceListMap) > 0 {
		ifaceJsonString, err := json.Marshal(ifaceListMap)
		if err != nil {
			return map[string]string{}, fmt.Errorf("Failed to create JSON list from CNI interface map %s", ifaceListMap)
		}
		cniAnnotations[MultusNetworksAnnotation] = fmt.Sprintf("%s", ifaceJsonString)
	} else if len(ifaceList) > 0 {
		cniAnnotations[GenieNetworksAnnotation] = strings.Join(ifaceList, ",")
	}
	return
}

func NewTemplateService(launcherImage string,
	virtShareDir string,
	ephemeralDiskDir string,
	imagePullSecret string,
	configMapCache cache.Store,
	persistentVolumeClaimCache cache.Store,
	virtClient kubecli.KubevirtClient) TemplateService {

	precond.MustNotBeEmpty(launcherImage)
	svc := templateService{
		launcherImage:              launcherImage,
		virtShareDir:               virtShareDir,
		ephemeralDiskDir:           ephemeralDiskDir,
		imagePullSecret:            imagePullSecret,
		configMapStore:             configMapCache,
		persistentVolumeClaimStore: persistentVolumeClaimCache,
		virtClient:                 virtClient,
	}
	return &svc
}

func copyProbe(probe *v1.Probe) *k8sv1.Probe {
	if probe == nil {
		return nil
	}
	return &k8sv1.Probe{
		InitialDelaySeconds: probe.InitialDelaySeconds,
		TimeoutSeconds:      probe.TimeoutSeconds,
		PeriodSeconds:       probe.PeriodSeconds,
		SuccessThreshold:    probe.SuccessThreshold,
		FailureThreshold:    probe.FailureThreshold,
		Handler: k8sv1.Handler{
			HTTPGet:   probe.HTTPGet,
			TCPSocket: probe.TCPSocket,
		},
	}
}<|MERGE_RESOLUTION|>--- conflicted
+++ resolved
@@ -1079,20 +1079,14 @@
 	for _, network := range vmi.Spec.Networks {
 		// Set the type for the first network. All other networks must have same type.
 		if network.Multus != nil {
-<<<<<<< HEAD
 			if network.Multus.Default {
 				continue
 			}
-			ifaceList = append(ifaceList, network.Multus.NetworkName)
-			if cniAnnotation == "" {
-				cniAnnotation = "k8s.v1.cni.cncf.io/networks"
-=======
 			namespace, networkName := getNamespaceAndNetworkName(vmi, network.Multus.NetworkName)
 			ifaceMap := map[string]string{
 				"name":      networkName,
 				"namespace": namespace,
 				"interface": fmt.Sprintf("net%d", next_idx+1),
->>>>>>> 70c9b09c
 			}
 			next_idx = next_idx + 1
 			ifaceListMap = append(ifaceListMap, ifaceMap)
